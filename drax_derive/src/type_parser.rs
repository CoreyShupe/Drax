--- conflicted
+++ resolved
@@ -260,18 +260,14 @@
 pub(crate) enum RawType {
     VarInt,
     VarLong,
-<<<<<<< HEAD
+    ByteVec,
+    SizedByteVec,
+    ShortSizedByteVec,
     SizedVec(Box<WrappedType>),
     ShortSizedVec(Box<WrappedType>),
     Maybe(Box<WrappedType>),
-=======
-    ByteVec,
-    SizedByteVec,
->>>>>>> a5516e07
+    Option(Box<WrappedType>),
     Vec(Box<WrappedType>),
-    SizedVec(Box<WrappedType>),
-    Option(Box<WrappedType>),
-    Maybe(Box<WrappedType>),
     Primitive,
     String,
     UnknownObjectType,
@@ -323,6 +319,20 @@
                         type_stream.append(TokenTree::Punct(Punct::new('>', Spacing::Alone)));
                         return (next.wrapped(type_stream), stream);
                     }
+                    "ShortSizedVec" => {
+                        peek_next_punct(&mut stream, '<');
+                        type_stream.append(TokenTree::Punct(Punct::new('<', Spacing::Alone)));
+                        let (wrapped_next, mut stream) = Self::internal_from_token_stream(stream);
+                        type_stream.append_all(wrapped_next.expanded_tokens.clone());
+                        let next = if wrapped_next.expanded_tokens.to_string().eq("u8") {
+                            RawType::ShortSizedByteVec
+                        } else {
+                            RawType::ShortSizedVec(Box::new(wrapped_next))
+                        };
+                        peek_next_punct(&mut stream, '>');
+                        type_stream.append(TokenTree::Punct(Punct::new('>', Spacing::Alone)));
+                        return (next.wrapped(type_stream), stream);
+                    }
                     "Maybe" => {
                         peek_next_punct(&mut stream, '<');
                         type_stream.append(TokenTree::Punct(Punct::new('<', Spacing::Alone)));
@@ -429,6 +439,14 @@
                 }
             }
         }
+        RawType::ShortSizedByteVec => {
+            quote::quote! {
+                {
+                    <u16 as drax::transport::DraxTransport>::write_from_transport(#ident.len() as i32, context, writer)?;
+                    std::io::Write::write_all(writer, #ident)?;
+                }
+            }
+        }
         RawType::SizedVec(inner) => match (**inner).raw_type {
             RawType::Primitive => {
                 let next_ident = Ident::new(&format!("{}_next", ident), Span::call_site());
@@ -462,7 +480,7 @@
                 let inner_type_ser = create_type_ser(&next_ident, inner, sheet);
                 quote::quote! {
                     {
-                        drax::transport::DraxTransport::write_to_transport(#ident.len().try_into()? as u16, context, writer)?;
+                        <u16 as drax::transport::DraxTransport>::write_from_transport(#ident.len().try_into()? as u16, context, writer)?;
                         for #next_ident in #ident {
                             let #next_ident = *#next_ident;
                             #inner_type_ser
@@ -603,6 +621,14 @@
             quote::quote! {
                 {
                     size += drax::extension::size_var_int(#ident.len() as i32, context)?;
+                    size += #ident.len();
+                }
+            }
+        }
+        RawType::ShortSizedByteVec => {
+            quote::quote! {
+                {
+                    size += 2;
                     size += #ident.len();
                 }
             }
@@ -801,6 +827,24 @@
                 }
             }
         }
+        RawType::ShortSizedByteVec => {
+            quote::quote! {
+                {
+                    let buffer_size = <u16 as drax::transport::DraxTransport>::read_from_transport(context, reader)? as usize;
+                    let mut buffer: Vec<u8> = Vec::with_capacity(buffer_size);
+                    let mut n_read = 0;
+                    while n_read < buffer.len() {
+                        n_read += std::io::Read::read(reader, &mut buffer[n_read..])?;
+                        if n_read == 0 {
+                            return drax::transport::Error::cause(
+                                    format!("Failed to read entire buffer, expected len: {}", buffer_size)
+                            );
+                        }
+                    }
+                    buffer
+                }
+            }
+        }
         RawType::SizedVec(inner) => {
             let next_ident = Ident::new(&format!("{}_next", ident), Span::call_site());
             let inner_type_de = create_type_de(&next_ident, inner, sheet);
@@ -823,7 +867,7 @@
             let inner_type_de = create_type_de(&next_ident, inner, sheet);
             quote::quote! {
                 {
-                    let length = <u32 as drax::transport::DraxTransport>::read_var_int_sync(context, reader)?;
+                    let length = <u16 as drax::transport::DraxTransport>::read_from_transport(context, reader)?;
                     let mut #ident = Vec::with_capacity(length as usize);
                     for _ in 0..length {
                         let #next_ident = {
